--- conflicted
+++ resolved
@@ -41,11 +41,10 @@
           # These steps should be the same as in the Dockerfile
           set -ex
           curl -sSf "https://packagecloud.io/install/repositories/varnishcache/${{ matrix.setup }}/script.deb.sh" | sudo bash
-<<<<<<< HEAD
           echo -e 'Package: varnish varnish-dev\nPin: origin "packagecloud.io"\nPin-Priority: 1001' | sudo tee /etc/apt/preferences.d/varnish
-=======
+          cat /etc/apt/preferences.d/varnish
+          sudo apt-cache policy varnish
           echo 'echo '\''Package: varnish varnish-dev\nPin: origin "packagecloud.io"\nPin-Priority: 1001'\'' > /etc/apt/preferences.d/varnish' | sudo bash
->>>>>>> c1757976
           cat /etc/apt/preferences.d/varnish
           sudo apt-cache policy varnish
           sudo apt-get install -y varnish varnish-dev
