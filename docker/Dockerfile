--- conflicted
+++ resolved
@@ -1,6 +1,6 @@
 FROM ubuntu:22.04
 
-RUN apt-get update \
+RUN    apt-get update \
     && DEBIAN_FRONTEND=noninteractive apt-get install -y \
         apt-transport-https \
         bash-completion \
@@ -17,10 +17,7 @@
 
 # Pass in the VARNISH_VERSION build arg to specify the version of Varnish to install
 ARG VARNISH_VERSION=76
-<<<<<<< HEAD
-=======
 # These steps should be the same as in the CI workflow
->>>>>>> ebec1078
 RUN set -ex; \
     curl -sSf "https://packagecloud.io/install/repositories/varnishcache/varnish${VARNISH_VERSION}/script.deb.sh" | sudo bash; \
     echo 'Package: varnish varnish-dev\nPin: origin "packagecloud.io"\nPin-Priority: 1001' > /etc/apt/preferences.d/varnish; \
